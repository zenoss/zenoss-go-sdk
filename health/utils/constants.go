package utils

// List of constant keys and values for health framework
const (
	DefaultSourceType    = "zenoss.collection.health"
	DefaultComponentType = "default"
	DefaultHealthTarget  = "general"

<<<<<<< HEAD
	ComponentKey     = "component"
	ComponentTypeKey = "component-type"
	TargetKey        = "target"
	SourceKey        = "source"
	SourceTypeKey    = "source-type"
=======
	HeartBeatMetricName = "health.heartbeat"

	TargetKey     = "target"
	TargetTypeKey = "target-type"
	SourceKey     = "source"
	SourceTypeKey = "source-type"
>>>>>>> 9246379c

	ZenossNameField = "name"

	HealthyStatus   = "Healthy"
	DegradeStatus   = "Degrade"
	UnhealthyStatus = "Unhealthy"
)<|MERGE_RESOLUTION|>--- conflicted
+++ resolved
@@ -6,20 +6,13 @@
 	DefaultComponentType = "default"
 	DefaultHealthTarget  = "general"
 
-<<<<<<< HEAD
+	HeartBeatMetricName = "health.heartbeat"
+
 	ComponentKey     = "component"
 	ComponentTypeKey = "component-type"
 	TargetKey        = "target"
 	SourceKey        = "source"
 	SourceTypeKey    = "source-type"
-=======
-	HeartBeatMetricName = "health.heartbeat"
-
-	TargetKey     = "target"
-	TargetTypeKey = "target-type"
-	SourceKey     = "source"
-	SourceTypeKey = "source-type"
->>>>>>> 9246379c
 
 	ZenossNameField = "name"
 
